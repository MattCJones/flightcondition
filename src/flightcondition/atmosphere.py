#!/usr/bin/env python
"""Compute atmospheric properties from ICAO 1993 standard atmosphere model.

Dependencies: numpy, pint

Author: Matthew C. Jones
Email: matt.c.jones.aoe@gmail.com

:copyright: 2021 Matthew C. Jones
:license: MIT License, see LICENSE for more details.
"""

from functools import wraps
from numpy import array, exp, ndarray, pi, shape, size, sqrt,\
    zeros_like

from flightcondition.constants import PhysicalConstants as Phys
from flightcondition.constants import AtmosphereConstants as Atmo
from flightcondition.units import unit, check_dimensioned,\
    check_US_length_units, check_length_dimensioned,\
    to_base_units_wrapper


def _atleast_1d(arr):
    """DEPRECATED: My version of numpy.atleast_1d that supports Python 3.7.
    This function will be deleted in future versions.

    Args:
        arr (object): array or scalar input

    Returns:
        np.array: numpy array with at least one element

    """

    if len(shape(arr)) == 0:  # scalar, non-array
        return array([arr.magnitude]) * arr.units
    else:  # already an array
        return arr


def _len1array_to_scalar(func):
    """Decorator to output scalar if array is length 1.

    Args:
        func (object): function to wrap

    Returns:
        object: scalar or array

    """

    @wraps(func)
    def wrapper(*args, **kwargs):
        output = func(*args, **kwargs)
        if isinstance(output.magnitude, ndarray):
            if size(output) == 1:
                return output[0]
        return output
    return wrapper


def _formatarr(unitstr):
    """Decorator to format arrays from base atmospheric model.

    Args:
        unitstr (str): unit string

    Returns:
        callable: function after wrapped operations complete

    """
    def inner_decorator(func):
        @wraps(func)
        def wrapper(*args, **kwargs):
            arr = func(*args, **kwargs)
            arr *= unit(unitstr)
            if size(arr) == 1:
                arr = arr[0]
            return arr
        return wrapper
    return inner_decorator


<<<<<<< HEAD
=======

>>>>>>> 43195d89
class Atmosphere():
    """Compute quantities from International Civil Aviation Organization (ICAO)
    1993, which extends the US 1976 Standard Atmospheric Model to 80 km.

    Usage:

        from flightcondition import Atmosphere, unit

        # Compute atmospheric data for a scalar or array of altitudes
        h = [0.0, 12.7, 44.2, 81.0] * unit('km')
        atm = Atmosphere(h)

        # Print abbreviated output:
        print(f"\n{atm}")

        # Print extended output in US units:
        print(f"\n{atm.tostring(full_output=True, US_units=True)}")

        # See also the linspace() function from numpy, e.g.
        # h = linspace(0, 81.0, 82) * unit('km')

        # Access individual properties and convert to desired units: "
        p, T, rho, nu, a = atm.p, atm.T, atm.rho, atm.nu, atm.a
        print(f"\nThe pressure in psi is {p.to('psi'):.5g}")

        # Compute additional properties such as thermal conductivity,
        # mean free path, and more (see class for all options)
        print(f"\nThe thermal conductivity is {atm.k:.5g}"
            f"\nThe mean free path = {atm.mean_free_path:.5g}")

    """

    class Layer():
        """Nested class to compute and store layer data."""

        def __init__(self, H_arr):
            """Initialize Layer nested class.

            Args:
                H_arr (length): geopotential altitude

            """
            H_arr = _atleast_1d(H_arr)

            self._name = [""]*size(H_arr)
            self._H_base = zeros_like(H_arr) * unit('m')
            self._T_base = zeros_like(H_arr) * unit('K')
            self._T_grad = zeros_like(H_arr) * unit('K/m')
            self._p_base = zeros_like(H_arr) * unit('Pa')

            for idx, H in enumerate(H_arr):
                jdx = __class__._layer_idx(H)
                self._name[idx] = Atmo.layer_names[jdx]
                self._H_base[idx] = Atmo.H_base[jdx]
                self._T_base[idx] = Atmo.T_base[jdx]
                self._T_grad[idx] = Atmo.T_grad[jdx]
                self._p_base[idx] = Atmo.p_base[jdx]

        @staticmethod
        def _layer_idx(H):
            """Find index for layer data.

            Args:
                H_arr (length): geopotential altitude

            Returns:
                int: index of layer

            """
            idx = None
            for idx, H_base in enumerate(Atmo.H_base[:-1]):
                H_base_np1 = Atmo.H_base[idx+1]
                if H_base <= H < H_base_np1:
                    return idx
            else:  # no break
                raise ValueError("H out of bounds.")

        @property
        def name(self):
            """Layer name"""
            if size(self._name) == 1:
                layer_name = self._name[0]
            else:
                layer_name = self._name
            return layer_name

        @property
        @to_base_units_wrapper
        @_len1array_to_scalar
        def H_base(self):
            """Layer base geopotential height :math:`H_{base}`"""
            return self._H_base

        @property
        @to_base_units_wrapper
        @_len1array_to_scalar
        def T_base(self):
            """Layer base temperature :math:`T_{base}`"""
            return self._T_base

        @property
        @to_base_units_wrapper
        @_len1array_to_scalar
        def T_grad(self):
            """Layer base temperature gradient :math:`T_{grad}`"""
            return self._T_grad

        @property
        @to_base_units_wrapper
        @_len1array_to_scalar
        def p_base(self):
            """Layer base pressure :math:`p_{base}`"""
            return self._p_base

    def __init__(self, altitude):
        """Input altitude - object contains the corresponding atmospheric
        quantities.

        Args:
            altitude (length): geometric altitude

        """

        # Compute altitude bounds
        self._H_min = Atmo.H_base[0]
        self._H_max = Atmo.H_base[-1]
        self._h_min = __class__.h_from_H(self._H_min)
        self._h_max = __class__.h_from_H(self._H_max)

        # Process altitude input
        self._h = self._process_input_altitude(altitude)
        self._H = self.H_from_h(self.h)
        self.layer = __class__.Layer(self.H)

    def __str__(self):
        """Output string representation of class object. Default for __str__

        Returns:
            str: string output

        """
        return self.tostring(full_output=False)

    def _process_input_altitude(self, alt):
        """Check that input is of type Quantity from pint package. Check that
        input is length dimension.  Check bounds.  Format as array even if
        scalar input.

        Args:
            alt (length): input scalar or array of altitudes

        Returns:
            length: geometric altitude

        """
        tofloat = 1.0
        h = _atleast_1d(alt) * tofloat

        check_dimensioned(h)
        check_length_dimensioned(h)

        if len(shape(h)) > 1:
            raise TypeError("Input must be scalar or 1-D array.")

        if (h < self._h_min).any() or (self._h_max < h).any():
            raise ValueError(
                f"Input altitude is out of bounds "
                f"({self._h_min:.5g} < h < {self._h_max:.5g})"
            )

        self.US_units = check_US_length_units(h)
        if self.US_units:
            unit.default_system = 'US'  # 'US', 'imperial'

        return h

    @to_base_units_wrapper
    def knudsen_number(self, ell):
        """Compute the Knudsen number :math:`K_n`

        Args:
            ell (length): length scale

        Returns:
            dimless: Knudsen number

        """
        Kn = self.mean_free_path/ell
        return Kn

    def tostring(self, full_output=True, US_units=None):
        """String representation of data structure.

        Args:
            full_output (bool): set to True for full output
            US_units (bool): set to True for US units and False for SI

        Returns:
            str: string representation of class object

        """
        US_units = self.US_units if US_units is None else US_units
        layer_str = f"layer = {self.layer.name}"
        if US_units:
            h_str = f"h = {self.h.to('kft'):8.5g~P}"
            H_str = f"H = {self.H.to('kft'):8.5g~P}"
            p_str = f"p = {self.p.to('lbf/ft^2'):8.5g~P}"
            T_str = f"T = {self.T.to('degR'):8.5g~P}"
            rho_str = f"rho = {self.rho.to('slug/ft^3'):8.5g~P}"
            a_str = f"a = {self.a.to('ft/s'):8.5g~P}"
            mu_str = f"mu = {self.mu.to('lbf/ft^2 s'):8.5g~P}"
            nu_str = f"nu = {self.nu.to('ft^2/s'):8.5g~P}"
            k_str = f"k = {self.k.to('slug ft/s^3/degR'):8.5g~P}"
            g_str = f"g = {self.g.to('ft/s^2'):8.5g~P}"
            MFP_str = f"mean_free_path = {self.mean_free_path.to('ft'):8.5g~P}"
        else:  # SI units
            h_str = f"h = {self.h.to('km'):8.5g~P}"
            H_str = f"H = {self.H.to('km'):8.5g~P}"
            p_str = f"p = {self.p.to('Pa'):8.5g~P}"
            T_str = f"T = {self.T.to('degK'):8.5g~P}"
            rho_str = f"rho = {self.rho.to('kg/m^3'):8.5g~P}"
            a_str = f"a = {self.a.to('m/s'):8.5g~P}"
            mu_str = f"mu = {self.mu.to('Pa s'):8.5g~P}"
            nu_str = f"nu = {self.nu.to('m^2/s'):8.5g~P}"
            k_str = f"k = {self.k.to('W/m/K'):8.5g~P}"
            g_str = f"g = {self.g.to('m/s^2'):8.5g~P}"
            MFP_str = f"mean_free_path = {self.mean_free_path.to('m'):8.5g~P}"

        if full_output:
            repr_str = (f"{h_str}\n{H_str}\n{layer_str}\n{p_str}\n{T_str}\n"
                        f"{rho_str}\n{a_str}\n{mu_str}\n{nu_str}\n{k_str}\n"
                        f"{g_str}\n{MFP_str}")
        else:
            repr_str = (f"{h_str}\n{p_str}\n{T_str}\n{rho_str}\n{a_str}\n"
                        f"{nu_str}")
        return repr_str

    @staticmethod
    def H_from_h(h):
        """Convert geometric to geopotential altitude.

        :math:`H = \\frac{R_{earth} h}{R_{earth} + h}`

        Args:
            h (length): geometric altitude

        Returns:
            length: geopotential altitude

        """
        R_earth = Phys.R_earth
        H = R_earth*h/(R_earth + h)
        return H

    @staticmethod
    def h_from_H(H):
        """Convert geopotential to geometric altitude.

        :math:`h = \\frac{R_{earth} H}{R_{earth} - H}`

        Args:
            H (length): geopotential altitude

        Returns:
            length: geometric altitude

        """
        R_earth = Phys.R_earth
        h = R_earth*H/(R_earth - H)
        return h

    @property
    @to_base_units_wrapper
    @_len1array_to_scalar
    def h(self):
        """Geometric height :math:`h`"""
        return self._h

    @property
    @to_base_units_wrapper
    @_len1array_to_scalar
    def H(self):
        """Geopotential height :math:`H`"""
        return self._H

    @property
    @to_base_units_wrapper
    @_len1array_to_scalar
    def p(self):
        """Air pressure :math:`p`"""
        H_base = _atleast_1d(self.layer.H_base)
        T_base = _atleast_1d(self.layer.T_base)
        T_grad = _atleast_1d(self.layer.T_grad)
        p_base = _atleast_1d(self.layer.p_base)

        H = _atleast_1d(self.H)
        T = _atleast_1d(self.T)
        g_0 = Phys.g
        R_air = Phys.R_air

        p = zeros_like(H) * unit('Pa')

        # Pressure equation changes between T_grad == 0 and T_grad != 0
        s = T_grad == 0
        p[s] = p_base[s]*exp((-g_0/(R_air*T[s]))*(H[s] - H_base[s]))

        s = T_grad != 0
        p[s] = p_base[s]*(
            1 + (T_grad[s]/T_base[s])*(H[s] - H_base[s])
        )**((1/T_grad[s])*(-g_0/R_air))

        return p

    @property
    @to_base_units_wrapper
    @_len1array_to_scalar
    def T(self):
        """Ambient air temperature :math:`T`"""
        T_grad = _atleast_1d(self.layer.T_grad)
        H_base = _atleast_1d(self.layer.H_base)
        T_base = _atleast_1d(self.layer.T_base)
        T = T_base + T_grad*(self.H - H_base)
        return T

    @property
    @to_base_units_wrapper
    @_len1array_to_scalar
    def rho(self):
        """Ambient air density :math:`\\rho`"""
        p = self.p
        T = self.T
        R_air = Phys.R_air
        rho = p/(R_air*T)
        return rho

    @property
    @to_base_units_wrapper
    @_len1array_to_scalar
    def a(self):
        """Ambient speed of sound :math:`a`"""
        T = self.T
        gamma_air = Phys.gamma_air
        R_air = Phys.R_air
        a = sqrt(gamma_air*R_air*T)
        return a

    @property
    @to_base_units_wrapper
    @_len1array_to_scalar
    def mu(self):
        """Ambient dynamic viscosity :math:`\\mu`"""
        T = self.T
        beta_s = Atmo.beta_s
        S = Atmo.S
        mu = beta_s*T**1.5/(T + S)
        return mu

    @property
    @to_base_units_wrapper
    @_len1array_to_scalar
    def nu(self):
        """Ambient kinematic viscosity :math:`\\nu`"""
        mu = self.mu
        rho = self.rho
        nu = mu/rho
        return nu

    @property
    @to_base_units_wrapper
    @_len1array_to_scalar
    def k(self):
        """Ambient thermal conductivity :math:`k`"""
        # Empirical formula requires T in Kelvin
        T_K = self.T.to('K').magnitude
        c1 = 0.002648151
        k_ = c1*T_K**1.5 / (T_K + (245.4*10**(-12/T_K)))

        # Re-assign to dimensioned variable
        k = k_ * unit('W/m/K')
        return k

    @property
    @to_base_units_wrapper
    @_len1array_to_scalar
    def g(self):
        """Gravitational acceleration at altitude :math:`g`"""
        h = self.h
        g_0 = Phys.g
        R_earth = Phys.R_earth
        g = g_0*(R_earth/(R_earth + h))**2
        return g

    @property
    @to_base_units_wrapper
    @_len1array_to_scalar
    def mean_free_path(self):
        """Mean free path"""
        p = self.p
        T = self.T
        N_A = Phys.N_A
        R = Phys.R
        sigma = Phys.collision_diam_air

        n = N_A*p/(R*T)  # number density
        mean_free_path = 1/(sqrt(2)*pi*sigma**2*n)
        return mean_free_path<|MERGE_RESOLUTION|>--- conflicted
+++ resolved
@@ -26,10 +26,10 @@
     This function will be deleted in future versions.
 
     Args:
-        arr (object): array or scalar input
+        arr (object): Array or scalar input
 
     Returns:
-        np.array: numpy array with at least one element
+        np.array: Numpy array with at least one element
 
     """
 
@@ -43,10 +43,10 @@
     """Decorator to output scalar if array is length 1.
 
     Args:
-        func (object): function to wrap
+        func (object): Function to wrap
 
     Returns:
-        object: scalar or array
+        object: Scalar or array
 
     """
 
@@ -64,10 +64,10 @@
     """Decorator to format arrays from base atmospheric model.
 
     Args:
-        unitstr (str): unit string
+        unitstr (str): Unit string
 
     Returns:
-        callable: function after wrapped operations complete
+        callable: Function after wrapped operations complete
 
     """
     def inner_decorator(func):
@@ -82,10 +82,6 @@
     return inner_decorator
 
 
-<<<<<<< HEAD
-=======
-
->>>>>>> 43195d89
 class Atmosphere():
     """Compute quantities from International Civil Aviation Organization (ICAO)
     1993, which extends the US 1976 Standard Atmospheric Model to 80 km.
@@ -125,7 +121,7 @@
             """Initialize Layer nested class.
 
             Args:
-                H_arr (length): geopotential altitude
+                H_arr (length): Geopotential altitude
 
             """
             H_arr = _atleast_1d(H_arr)
@@ -149,10 +145,10 @@
             """Find index for layer data.
 
             Args:
-                H_arr (length): geopotential altitude
+                H_arr (length): Geopotential altitude
 
             Returns:
-                int: index of layer
+                int: Index of layer
 
             """
             idx = None
@@ -205,7 +201,7 @@
         quantities.
 
         Args:
-            altitude (length): geometric altitude
+            altitude (length): Geometric altitude
 
         """
 
@@ -224,7 +220,7 @@
         """Output string representation of class object. Default for __str__
 
         Returns:
-            str: string output
+            str: String output
 
         """
         return self.tostring(full_output=False)
@@ -235,10 +231,10 @@
         scalar input.
 
         Args:
-            alt (length): input scalar or array of altitudes
-
-        Returns:
-            length: geometric altitude
+            alt (length): Input scalar or array of altitudes
+
+        Returns:
+            length: Geometric altitude
 
         """
         tofloat = 1.0
@@ -267,7 +263,7 @@
         """Compute the Knudsen number :math:`K_n`
 
         Args:
-            ell (length): length scale
+            ell (length): Length scale
 
         Returns:
             dimless: Knudsen number
@@ -280,11 +276,11 @@
         """String representation of data structure.
 
         Args:
-            full_output (bool): set to True for full output
-            US_units (bool): set to True for US units and False for SI
-
-        Returns:
-            str: string representation of class object
+            full_output (bool): Set to True for full output
+            US_units (bool): Set to True for US units and False for SI
+
+        Returns:
+            str: String representation of class object
 
         """
         US_units = self.US_units if US_units is None else US_units
@@ -330,10 +326,10 @@
         :math:`H = \\frac{R_{earth} h}{R_{earth} + h}`
 
         Args:
-            h (length): geometric altitude
-
-        Returns:
-            length: geopotential altitude
+            h (length): Geometric altitude
+
+        Returns:
+            length: Geopotential altitude
 
         """
         R_earth = Phys.R_earth
@@ -347,10 +343,10 @@
         :math:`h = \\frac{R_{earth} H}{R_{earth} - H}`
 
         Args:
-            H (length): geopotential altitude
-
-        Returns:
-            length: geometric altitude
+            H (length): Geopotential altitude
+
+        Returns:
+            length: Geometric altitude
 
         """
         R_earth = Phys.R_earth
